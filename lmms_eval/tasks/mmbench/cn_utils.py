--- conflicted
+++ resolved
@@ -29,12 +29,9 @@
 elif API_TYPE == "azure":
     API_URL = os.getenv("AZURE_ENDPOINT", "https://api.cognitive.microsoft.com/sts/v1.0/issueToken")
     API_KEY = os.getenv("AZURE_API_KEY", "YOUR_API_KEY")
-<<<<<<< HEAD
-=======
 else:
     API_URL = "YOUR_API_URL"
     API_KEY = "YOUR_API_KEY"
->>>>>>> 050b2c37
 
 
 mmbench_evaluator = MMBench_Evaluator(sys_prompt=config["metadata"]["sys_prompt"], API_KEY=API_KEY, API_URL=API_URL, model_version=GPT_EVAL_MODEL_NAME)
@@ -105,10 +102,6 @@
 
 def mmbench_aggregate_dev_results_eval(results, args):
     print(f"============= MMBench-CN(Dev) Detailed Results =============")
-<<<<<<< HEAD
-    accuracy = mmbench_evaluator.eval_result(results, eval_method="openai")
-    return accuracy * 100
-=======
     overall_acc, category_acc, l2_category_acc = mmbench_evaluator.eval_result(results, eval_method="openai")
     file = generate_submission_file("mmbench_cn_dev_results.json", args)
     details_info = {
@@ -119,7 +112,6 @@
     with open(file, "w") as f:
         json.dump(details_info, f)
     return overall_acc * 100
->>>>>>> 050b2c37
 
 
 def mmbench_aggregate_dev_results(results, args):
